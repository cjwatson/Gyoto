--- conflicted
+++ resolved
@@ -1,9 +1,5 @@
 /*
-<<<<<<< HEAD
-    Copyright 2011, 2018 Frederic Vincent, Thibaut Paumard
-=======
     Copyright 2011-2014, 2017-2019 Thibaut Paumard, Frederic Vincent
->>>>>>> 7de5ee60
 
     This file is part of Gyoto.
 
