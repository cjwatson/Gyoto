--- conflicted
+++ resolved
@@ -44,13 +44,9 @@
 	ComplexAstrobj.C UniformSphere.C \
 	ComplexMetric.C Shift.C PageThorneDisk.C \
 	ThinDiskPL.C PolishDoughnut.C ThinDiskIronLine.C\
-<<<<<<< HEAD
-	DeformedTorus.C EquatorialHotSpot.C Jet.C Blob.C ThickDisk.C\
+	DeformedTorus.C EquatorialHotSpot.C Jet.C Blob.C Plasmoid.C ThickDisk.C\
 	ThinDiskProfile.C SphericalAccretion.C StdPlug.C
-=======
-	DeformedTorus.C EquatorialHotSpot.C Jet.C Blob.C Plasmoid.C ThickDisk.C\
-	StdPlug.C
->>>>>>> 15b08d0b
+
 
 # those files need cfitsio for some functionality
 cfitsio_stdplug_sources = PatternDisk.C PatternDiskBB.C \
