--- conflicted
+++ resolved
@@ -385,11 +385,7 @@
    * \param vel initial 3-velocity
    * \param dir direction of integration
    */
-<<<<<<< HEAD
-  virtual void setInitCoord(double const pos[4], double const vel[3], int dir=1);
-=======
-  virtual void setInitCoord(double pos[4], double vel[3], int dir=0);
->>>>>>> 877a717a
+  virtual void setInitCoord(double const pos[4], double const vel[3], int dir=0);
 
   virtual void setPosition(double const pos[4]); ///< Set initial 4-position
   virtual void setVelocity(double const vel[3]); ///< Set initial 3-velocity
