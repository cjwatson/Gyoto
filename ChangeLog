--- conflicted
+++ resolved
@@ -1,12 +1,5 @@
 commit unknown
 Author: Thibaut Paumard <paumard@users.sourceforge.net>
-<<<<<<< HEAD
-Date:   Mon, 14 Jan 2019 10:51:34 +0100
-
-    Releasing 1.3.0~rc1
-
-commit 42353a6513778fe7b7102f7e4f41842f520aacd0
-=======
 Date:   Tue, 15 Jan 2019 10:50:23 +0100
 
     Releasing 1.3.0
@@ -27,7 +20,6 @@
     Releasing 1.3.0~rc1
 
 commit 42baab26fe1d477b9d005bfd5b4875622091921a
->>>>>>> c015e577
 Author: Thibaut Paumard <thibaut.paumard@obspm.fr>
 Date:   Mon Jan 14 10:43:44 2019 +0100
 
@@ -862,22 +854,6 @@
 
     Add Astrobj::NeutronStar
 
-<<<<<<< HEAD
-commit ed9c48d85dfc77334b25e68e55f0a03366314d08
-Author: Thibaut Paumard <paumard@users.sourceforge.net>
-Date:   Sun Feb 5 15:29:02 2017 +0100
-
-    gyotoy: prefer x11 over wayland
-    
-    Gyotoy embeds an Yorick X11 window in a Gtk widget. This does not work
-    if the Gtk window uses the Wayland backend. Use
-    gdk_set_allowed_backends() to specify that gyotoy prefers the x11
-    backend.
-    
-    This works only if gyotoy is started stand-alone.
-
-=======
->>>>>>> c015e577
 commit 736002e7a869c8c99a86c9d6599b44e09f492f49
 Author: Thibaut Paumard <paumard@users.sourceforge.net>
 Date:   Sun Feb 5 15:29:02 2017 +0100
