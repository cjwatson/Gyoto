--- conflicted
+++ resolved
@@ -60,11 +60,7 @@
 
 % Let's enter the date manually.  Need to update it at least for each
 % release. Use git log to find out the last change to the user manual.
-<<<<<<< HEAD
-\Large{Updated September 28, 2016}
-=======
-\Large{Updated October 29, 2016}
->>>>>>> 8224700f
+\Large{Updated December 7, 2016}
 %\today
 
 \vspace{4cm}
@@ -1013,17 +1009,12 @@
 \item the shared library file must be called
   \texttt{libgyoto-\emph{name}.\$suffix} (\texttt{\$suffix} is usually
   \texttt{.so} under Linux, \texttt{.dylib} under Mac OS);
-<<<<<<< HEAD
-\item the init function for your plug-in must be called
-  \texttt{\_\_Gyoto\emph{name}Init};
-\item each subcontractor registered by the init function (see below)
-  will be tagged with the plug-in name, so is is later possible to
-  search for a registered subcontractor by kind name and plugin name.
-=======
 \item the init function for your plug-in must be called either
   \texttt{\_\_Gyoto\emph{name}Init} or exactly
-  \texttt{\_\_GyotoPluginInit}.
->>>>>>> 8224700f
+  \texttt{\_\_GyotoPluginInit};
+\item each subcontractor registered by the init function (see below)
+  will be tagged with the plug-in name, so it is later possible to
+  search for a registered subcontractor by kind name and plugin name.
 \end{itemize}
 
 The role of the init function is to register subcontractors for your
@@ -1073,12 +1064,6 @@
 Note that \texttt{\$\{localpkglibdir\}} is defined only when it makes
 sense (i.e. when Gyoto is not itself installed under \texttt{/usr/local}).
 
-<<<<<<< HEAD
-\GYOTO\ ships a pkg-config file (\texttt{gyoto.pc}) which
-contains useful build-time information such as the install prefix and
-the plug-in suffix. This file gets installed in the standard location,
-by default \texttt{/usr/local/lib/pkgconfig/gyoto.pc}.
-=======
 \GYOTO\ ships a pkg-config file (\texttt{gyoto.pc}) which stores
 useful build-time information such as the install prefix and the
 plug-in suffix. This file gets installed in the standard location, by
@@ -1090,7 +1075,6 @@
 \texttt{gyoto.pc}. It is a good starting point for writing your own
 plug-in. See the content of the subdirectory \texttt{plugins/null/},
 in particular the \texttt{README} file.
->>>>>>> 8224700f
 
 \subsection{Adding a new metric (\Metric)}
 
