/*
    Copyright 2011-2014, 2019 Thibaut Paumard

    This file is part of Gyoto.

    Gyoto is free software: you can redistribute it and/or modify
    it under the terms of the GNU General Public License as published by
    the Free Software Foundation, either version 3 of the License, or
    (at your option) any later version.

    Gyoto is distributed in the hope that it will be useful,
    but WITHOUT ANY WARRANTY; without even the implied warranty of
    MERCHANTABILITY or FITNESS FOR A PARTICULAR PURPOSE.  See the
    GNU General Public License for more details.

    You should have received a copy of the GNU General Public License
    along with Gyoto.  If not, see <http://www.gnu.org/licenses/>.
 */

#include "check-helpers.i"

begin_section, "PatternDisk Astrobj";

<<<<<<< HEAD
opacity=array(double, 1, 3, 11);
opacity(,1::2,1::2)=100.;
opacity(,2::2,2::2)=100.;
=======
opacity=array(double, 11, 3, 1);
opacity(1::2, 1::2, )=100.;
opacity(2::2, 2::2, )=100.;
>>>>>>> c015e577

intensity=opacity*0.+1.;

metric = gyoto_KerrBL(mass=4e6*GYOTO_SUN_MASS);

write, format="%s", "Creating PatternDisk...";
pd = gyoto_PatternDisk(copyintensity=intensity, copyopacity=opacity,
                       innerradius=3, outerradius=28, repeatphi=8,
                       metric=metric, rmax=50);
write, format="%s\n", " done.";

write, format="%s\n", "Printing PatternDisk:";
pd;
write, format="%s\n", " done.";

screen = gyoto_Screen(metric=metric, resolution=128,
                      time=1000.*metric.unitlength()/GYOTO_C,
                      distance=100.*metric.unitlength(), fov=30./100.,
                      inclination=110./180.*pi, paln=pi);

write, format="%s", "Attaching PatternDisk to scenery...";
sc = gyoto_Scenery(metric=metric, screen=screen, astrobj=pd, nthreads=8);
write, format="%s\n", " done.";

if (gyoto_haveXerces() && gyoto_haveCFITSIO()) {
  write, format="%s", "Saving data to fits file...";
  pd, fitswrite="!check-patterndisk.fits.gz";
  write, format="%s\n", " done.";

  write, format="%s", "Saving scenery to XML file...";
  sc, xmlwrite="check-patterndisk.xml";
  write, format="%s\n", " done.";

  write, format="%s", "Reading back scenery...";
  sc2 = gyoto_Scenery("check-patterndisk.xml");
  write, format="%s\n", " done.";

  doing, "Checking dmax";
  if (sc2.screen().dmax() != sc.screen().dmax())
    error, "dmax was not conserved when writing and reading XML";
  done;

  doing, "Checking tmin";
  if (sc2.tmin() != sc.tmin())
    error, "tmin was not conserved when writing and reading XML";
  done;

  write, format="%s", "Removing temporary files...";
  remove, "check-patterndisk.xml";
  remove, "check-patterndisk.fits.gz";
  write, format="%s\n", " done.";
 } else {
  write, format="%s", "Cloning...";
  sc2 = sc.clone();
  write, format="%s\n", " done.";
 }
  
write, format="%s", "Getting PatternDisk...";
pd2 = sc2.astrobj();
write, format="%s\n", " done.";

write, format="%s", "Comparing intensity array...";
if (anyof(intensity != pd2.copyintensity())) error, "CHECK FAILED";
write, format="%s\n", " done.";

write, format="%s", "Comparing opacity array...";
if (anyof(opacity != pd2.copyopacity())) error, "CHECK FAILED";
write, format="%s\n", " done.";

write, format="%s", "Performing raytracing...\n";
im = sc();
write, format="%s\n", "done.";

write, format="%s", "Displaying image...";
window, style="nobox.gs";
pli, im;
write, format="%s\n", " done.";
pause, 1000;
if (batch()) winkill;

end_section, "PatternDisk Astrobj";<|MERGE_RESOLUTION|>--- conflicted
+++ resolved
@@ -21,15 +21,9 @@
 
 begin_section, "PatternDisk Astrobj";
 
-<<<<<<< HEAD
-opacity=array(double, 1, 3, 11);
-opacity(,1::2,1::2)=100.;
-opacity(,2::2,2::2)=100.;
-=======
 opacity=array(double, 11, 3, 1);
 opacity(1::2, 1::2, )=100.;
 opacity(2::2, 2::2, )=100.;
->>>>>>> c015e577
 
 intensity=opacity*0.+1.;
 
