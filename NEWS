--- conflicted
+++ resolved
@@ -1,4 +1,3 @@
-<<<<<<< HEAD
 NEXT  2016/09/28 API
    * New functionality: the plug-in from which each subcontractor is
      registered is now tracked, so that it becomes possible to look
@@ -6,7 +5,7 @@
      introduce the function Gyoto::requirePlugin() in addition to
      Gyoto::loadPlugin(). The subcontractor signature is changed to
      accept a second parameter, which breaks the API.
-=======
+
 1.1.1 2016/10/30 BUG
    * When Gyoto is configured to be installed in another prefix than
      /usr/local/, look into two additional directories when loading
@@ -21,7 +20,6 @@
      framework. Allow using any two or three-dimensional image or
      stack of images in the `picture' and `panorama' painters.
    * Include minimal plug-in example in plugins/null/.
->>>>>>> 8224700f
 
 1.1.0 2016/09/12 ABI 4 (5:0:0)
    * New functionality: provide a plug-in for writing new Metrics,
